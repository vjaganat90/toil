# Copyright (C) 2015-2016 Regents of the University of California
#
# Licensed under the Apache License, Version 2.0 (the "License");
# you may not use this file except in compliance with the License.
# You may obtain a copy of the License at
#
#     http://www.apache.org/licenses/LICENSE-2.0
#
# Unless required by applicable law or agreed to in writing, software
# distributed under the License is distributed on an "AS IS" BASIS,
# WITHOUT WARRANTIES OR CONDITIONS OF ANY KIND, either express or implied.
# See the License for the specific language governing permissions and
# limitations under the License.

"""
The leader script (of the leader/worker pair) for running jobs.
"""
from __future__ import absolute_import
from __future__ import division

from future import standard_library
standard_library.install_aliases()
from builtins import str
from builtins import object
from past.utils import old_div
import logging
import gzip
import os
import time
from collections import namedtuple

try:
    import cPickle as pickle
except ImportError:
    import pickle

from bd2k.util.expando import Expando
from bd2k.util.humanize import bytes2human

from toil import resolveEntryPoint
try:
    from toil.cwl.cwltoil import CWL_INTERNAL_JOBS
except ImportError:
    # CWL extra not installed
    CWL_INTERNAL_JOBS = ()
from toil.jobStores.abstractJobStore import NoSuchJobException
from toil.provisioners.clusterScaler import ClusterScaler
from toil.serviceManager import ServiceManager
from toil.statsAndLogging import StatsAndLogging
from toil.jobGraph import JobNode
from toil.job import ServiceJobNode
from toil.toilState import ToilState

logger = logging.getLogger( __name__ )

####################################################
# Exception thrown by the Leader class when one or more jobs fails
####################################################

class FailedJobsException( Exception ):
    def __init__(self, jobStoreLocator, failedJobs, jobStore):
        msg = "The job store '%s' contains %i failed jobs" % (jobStoreLocator, len(failedJobs))
        try:
            msg += ": %s" % ", ".join((str(failedJob) for failedJob in failedJobs))
            for jobNode in failedJobs:
                job = jobStore.load(jobNode.jobStoreID)
                if job.logJobStoreFileID:
                    msg += "\n=========> Failed job %s \n" % jobNode
                    with job.getLogFileHandle(jobStore) as fH:
                        msg += fH.read()
                    msg += "<=========\n"
        # catch failures to prepare more complex details and only return the basics
        except:
            logger.exception('Exception when compiling information about failed jobs')
        super( FailedJobsException, self ).__init__(msg)
        self.jobStoreLocator = jobStoreLocator
        self.numberOfFailedJobs = len(failedJobs)

####################################################
# Exception thrown by the Leader class when a deadlock is encountered due to insufficient
# resources to run the workflow
####################################################

class DeadlockException( Exception ):
    def __init__(self, msg):
        msg = "Deadlock encountered: " + msg
        super( DeadlockException, self ).__init__(msg)

####################################################
##Following class represents the leader
####################################################

class Leader(object):
    """ Class that encapsulates the logic of the leader.
    """
    def __init__(self, config, batchSystem, provisioner, jobStore, rootJob, jobCache=None):
        """
        :param toil.common.Config config:
        :param toil.batchSystems.abstractBatchSystem.AbstractBatchSystem batchSystem:
        :param toil.provisioners.abstractProvisioner.AbstractProvisioner provisioner
        :param toil.jobStores.abstractJobStore.AbstractJobStore jobStore:
        :param toil.jobGraph.JobGraph rootJob

        If jobCache is passed, it must be a dict from job ID to pre-existing
        JobGraph objects. Jobs will be loaded from the cache (which can be
        downloaded from the jobStore in a batch) during the construction of the ToilState object.
        """
        # Object containing parameters for the run
        self.config = config

        # The job store
        self.jobStore = jobStore
        self.jobStoreLocator = config.jobStore

        # Get a snap shot of the current state of the jobs in the jobStore
        self.toilState = ToilState(jobStore, rootJob, jobCache=jobCache)
        logger.info("Found %s jobs to start and %i jobs with successors to run",
                        len(self.toilState.updatedJobs), len(self.toilState.successorCounts))

        # Batch system
        self.batchSystem = batchSystem
        assert len(self.batchSystem.getIssuedBatchJobIDs()) == 0 #Batch system must start with no active jobs!
        logger.info("Checked batch system has no running jobs and no updated jobs")

        # Map of batch system IDs to IsseudJob tuples
        self.jobBatchSystemIDToIssuedJob = {}

        # Number of preempetable jobs currently being run by batch system
        self.preemptableJobsIssued = 0

        # Tracking the number service jobs issued,
        # this is used limit the number of services issued to the batch system
        self.serviceJobsIssued = 0
        self.serviceJobsToBeIssued = [] # A queue of service jobs that await scheduling
        #Equivalents for service jobs to be run on preemptable nodes
        self.preemptableServiceJobsIssued = 0
        self.preemptableServiceJobsToBeIssued = []

        # Hash to store number of times a job is lost by the batch system,
        # used to decide if to reissue an apparently missing job
        self.reissueMissingJobs_missingHash = {}

        # Class used to create/destroy nodes in the cluster, may be None if
        # using a statically defined cluster
        self.provisioner = provisioner
 
        # Create cluster scaling thread if the provisioner is not None
        self.clusterScaler = None if self.provisioner is None else ClusterScaler(self.provisioner, self, self.config)

        # A service manager thread to start and terminate services
        self.serviceManager = ServiceManager(jobStore, self.toilState)

        # A thread to manage the aggregation of statistics and logging from the run
        self.statsAndLogging = StatsAndLogging(self.jobStore, self.config)

        # Set used to monitor deadlocked jobs
        self.potentialDeadlockedJobs = set()
        self.potentialDeadlockTime = 0

    def run(self):
        """
        This runs the leader process to issue and manage jobs.

        :raises: toil.leader.FailedJobsException if at the end of function their remain \
        failed jobs

        :return: The return value of the root job's run function.
        :rtype: Any
        """
        # Start the stats/logging aggregation thread
        self.statsAndLogging.start()
        try:

            # Start service manager thread
            self.serviceManager.start()
            try:

                # Create cluster scaling processes if not None
                if self.clusterScaler != None:
                    self.clusterScaler.start()

                try:
                    # Run the main loop
                    self.innerLoop()
                finally:
                    if self.clusterScaler is not None:
                        logger.info('Waiting for workers to shutdown')
                        startTime = time.time()
                        self.clusterScaler.shutdown()
                        logger.info('Worker shutdown complete in %s seconds', time.time() - startTime)

            finally:
                # Ensure service manager thread is properly shutdown
                self.serviceManager.shutdown()

        finally:
            # Ensure the stats and logging thread is properly shutdown
            self.statsAndLogging.shutdown()

        # Filter the failed jobs
        self.toilState.totalFailedJobs = [j for j in self.toilState.totalFailedJobs if self.jobStore.exists(j.jobStoreID)]

        logger.info("Finished toil run %s" %
                     ("successfully" if len(self.toilState.totalFailedJobs) == 0 else ("with %s failed jobs" % len(self.toilState.totalFailedJobs))))

        if len(self.toilState.totalFailedJobs):
            logger.info("Failed jobs at end of the run: %s", ' '.join(str(job) for job in self.toilState.totalFailedJobs))
        # Cleanup
        if len(self.toilState.totalFailedJobs) > 0:
            raise FailedJobsException(self.config.jobStore, self.toilState.totalFailedJobs, self.jobStore)

        # Parse out the return value from the root job
        with self.jobStore.readSharedFileStream('rootJobReturnValue') as fH:
            try:
                return pickle.load(fH)
            except EOFError:
                logger.exception('Failed to unpickle root job return value')
                raise FailedJobsException(self.config.jobStore, self.toilState.totalFailedJobs, self.jobStore)

    def innerLoop(self):
        """
        The main loop for processing jobs by the leader.
        """
        # Sets up the timing of the jobGraph rescuing method
        timeSinceJobsLastRescued = time.time()

        logger.info("Starting the main loop")
        while True:
            # Process jobs that are ready to be scheduled/have successors to schedule
            if len(self.toilState.updatedJobs) > 0:
                logger.debug('Built the jobs list, currently have %i jobs to update and %i jobs issued',
                             len(self.toilState.updatedJobs), self.getNumberOfJobsIssued())

                updatedJobs = self.toilState.updatedJobs # The updated jobs to consider below
                self.toilState.updatedJobs = set() # Resetting the list for the next set

                for jobGraph, resultStatus in updatedJobs:

                    logger.debug('Updating status of job %s with ID %s: with result status: %s',
                                 jobGraph, jobGraph.jobStoreID, resultStatus)

                    # This stops a job with services being issued by the serviceManager from
                    # being considered further in this loop. This catch is necessary because
                    # the job's service's can fail while being issued, causing the job to be
                    # added to updated jobs.
                    if jobGraph in self.serviceManager.jobGraphsWithServicesBeingStarted:
                        logger.debug("Got a job to update which is still owned by the service "
                                     "manager: %s", jobGraph.jobStoreID)
                        continue

                    # If some of the jobs successors failed then either fail the job
                    # or restart it if it has retries left and is a checkpoint job
                    if jobGraph.jobStoreID in self.toilState.hasFailedSuccessors:

                        # If the job has services running, signal for them to be killed
                        # once they are killed then the jobGraph will be re-added to the
                        # updatedJobs set and then scheduled to be removed
                        if jobGraph.jobStoreID in self.toilState.servicesIssued:
                            logger.debug("Telling job: %s to terminate its services due to successor failure",
                                         jobGraph.jobStoreID)
                            self.serviceManager.killServices(self.toilState.servicesIssued[jobGraph.jobStoreID],
                                                        error=True)

                        # If the job has non-service jobs running wait for them to finish
                        # the job will be re-added to the updated jobs when these jobs are done
                        elif jobGraph.jobStoreID in self.toilState.successorCounts:
                            logger.debug("Job %s with ID: %s with failed successors still has successor jobs running",
                                         jobGraph, jobGraph.jobStoreID)
                            continue

                        # If the job is a checkpoint and has remaining retries then reissue it.
                        # The logic behind using > 1 rather than > 0 here: Since this job has
                        # been tried once (without decreasing its retry count as the job
                        # itself was successful), and its subtree failed, it shouldn't be retried
                        # unless it has more than 1 try.
                        elif jobGraph.checkpoint is not None and jobGraph.remainingRetryCount > 1:
                            logger.warn('Job: %s is being restarted as a checkpoint after the total '
                                        'failure of jobs in its subtree.', jobGraph.jobStoreID)
                            self.issueJob(JobNode.fromJobGraph(jobGraph))
                        else: # Mark it totally failed
                            logger.debug("Job %s is being processed as completely failed", jobGraph.jobStoreID)
                            self.processTotallyFailedJob(jobGraph)

                    # If the jobGraph has a command it must be run before any successors.
                    # Similarly, if the job previously failed we rerun it, even if it doesn't have a
                    # command to run, to eliminate any parts of the stack now completed.
                    elif jobGraph.command is not None or resultStatus != 0:
                        isServiceJob = jobGraph.jobStoreID in self.toilState.serviceJobStoreIDToPredecessorJob

                        # If the job has run out of retries or is a service job whose error flag has
                        # been indicated, fail the job.
                        if (jobGraph.remainingRetryCount == 0
                            or isServiceJob and not self.jobStore.fileExists(jobGraph.errorJobStoreID)):
                            self.processTotallyFailedJob(jobGraph)
                            logger.warn("Job %s with ID %s is completely failed",
                                        jobGraph, jobGraph.jobStoreID)
                        else:
                            # Otherwise try the job again
                            self.issueJob(JobNode.fromJobGraph(jobGraph))

                    # If the job has services to run, which have not been started, start them
                    elif len(jobGraph.services) > 0:
                        # Build a map from the service jobs to the job and a map
                        # of the services created for the job
                        assert jobGraph.jobStoreID not in self.toilState.servicesIssued
                        self.toilState.servicesIssued[jobGraph.jobStoreID] = {}
                        for serviceJobList in jobGraph.services:
                            for serviceTuple in serviceJobList:
                                serviceID = serviceTuple.jobStoreID
                                assert serviceID not in self.toilState.serviceJobStoreIDToPredecessorJob
                                self.toilState.serviceJobStoreIDToPredecessorJob[serviceID] = jobGraph
                                self.toilState.servicesIssued[jobGraph.jobStoreID][serviceID] = serviceTuple

                        # Use the service manager to start the services
                        self.serviceManager.scheduleServices(jobGraph)

                        logger.debug("Giving job: %s to service manager to schedule its jobs", jobGraph.jobStoreID)

                    # There exist successors to run
                    elif len(jobGraph.stack) > 0:
                        assert len(jobGraph.stack[-1]) > 0
                        logger.debug("Job: %s has %i successors to schedule",
                                     jobGraph.jobStoreID, len(jobGraph.stack[-1]))
                        #Record the number of successors that must be completed before
                        #the jobGraph can be considered again
                        assert jobGraph.jobStoreID not in self.toilState.successorCounts
                        self.toilState.successorCounts[jobGraph.jobStoreID] = len(jobGraph.stack[-1])
                        #List of successors to schedule
                        successors = []

                        #For each successor schedule if all predecessors have been completed
                        for jobNode in jobGraph.stack[-1]:
                            successorJobStoreID = jobNode.jobStoreID
                            #Build map from successor to predecessors.
                            if successorJobStoreID not in self.toilState.successorJobStoreIDToPredecessorJobs:
                                self.toilState.successorJobStoreIDToPredecessorJobs[successorJobStoreID] = []
                            self.toilState.successorJobStoreIDToPredecessorJobs[successorJobStoreID].append(jobGraph)
                            #Case that the jobGraph has multiple predecessors
                            if jobNode.predecessorNumber > 1:
                                logger.debug("Successor job: %s of job: %s has multiple "
                                             "predecessors", jobNode, jobGraph)

                                # Get the successor job, using a cache
                                # (if the successor job has already been seen it will be in this cache,
                                # but otherwise put it in the cache)
                                if successorJobStoreID not in self.toilState.jobsToBeScheduledWithMultiplePredecessors:
                                    self.toilState.jobsToBeScheduledWithMultiplePredecessors[successorJobStoreID] = self.jobStore.load(successorJobStoreID)
                                successorJobGraph = self.toilState.jobsToBeScheduledWithMultiplePredecessors[successorJobStoreID]

                                #Add the jobGraph as a finished predecessor to the successor
                                successorJobGraph.predecessorsFinished.add(jobGraph.jobStoreID)

                                # If the successor is in the set of successors of failed jobs
                                if successorJobStoreID in self.toilState.failedSuccessors:
                                    logger.debug("Successor job: %s of job: %s has failed "
                                                 "predecessors", jobNode, jobGraph)

                                    # Add the job to the set having failed successors
                                    self.toilState.hasFailedSuccessors.add(jobGraph.jobStoreID)

                                    # Reduce active successor count and remove the successor as an active successor of the job
                                    self.toilState.successorCounts[jobGraph.jobStoreID] -= 1
                                    assert self.toilState.successorCounts[jobGraph.jobStoreID] >= 0
                                    self.toilState.successorJobStoreIDToPredecessorJobs[successorJobStoreID].remove(jobGraph)
                                    if len(self.toilState.successorJobStoreIDToPredecessorJobs[successorJobStoreID]) == 0:
                                        self.toilState.successorJobStoreIDToPredecessorJobs.pop(successorJobStoreID)

                                    # If the job now has no active successors add to active jobs
                                    # so it can be processed as a job with failed successors
                                    if self.toilState.successorCounts[jobGraph.jobStoreID] == 0:
                                        logger.debug("Job: %s has no successors to run "
                                                     "and some are failed, adding to list of jobs "
                                                     "with failed successors", jobGraph)
                                        self.toilState.successorCounts.pop(jobGraph.jobStoreID)
                                        self.toilState.updatedJobs.add((jobGraph, 0))
                                        continue

                                # If the successor job's predecessors have all not all completed then
                                # ignore the jobGraph as is not yet ready to run
                                assert len(successorJobGraph.predecessorsFinished) <= successorJobGraph.predecessorNumber
                                if len(successorJobGraph.predecessorsFinished) < successorJobGraph.predecessorNumber:
                                    continue
                                else:
                                    # Remove the successor job from the cache
                                    self.toilState.jobsToBeScheduledWithMultiplePredecessors.pop(successorJobStoreID)

                            # Add successor to list of successors to schedule
                            successors.append(jobNode)
                        self.issueJobs(successors)

                    elif jobGraph.jobStoreID in self.toilState.servicesIssued:
                        logger.debug("Telling job: %s to terminate its services due to the "
                                     "successful completion of its successor jobs",
                                     jobGraph)
                        self.serviceManager.killServices(self.toilState.servicesIssued[jobGraph.jobStoreID], error=False)

                    #There are no remaining tasks to schedule within the jobGraph, but
                    #we schedule it anyway to allow it to be deleted.

                    #TODO: An alternative would be simple delete it here and add it to the
                    #list of jobs to process, or (better) to create an asynchronous
                    #process that deletes jobs and then feeds them back into the set
                    #of jobs to be processed
                    else:
                        # Remove the job
                        if jobGraph.remainingRetryCount > 0:
                            self.issueJob(JobNode.fromJobGraph(jobGraph))
                            logger.debug("Job: %s is empty, we are scheduling to clean it up", jobGraph.jobStoreID)
                        else:
                            self.processTotallyFailedJob(jobGraph)
                            logger.warn("Job: %s is empty but completely failed - something is very wrong", jobGraph.jobStoreID)

            # Start any service jobs available from the service manager
            self.issueQueingServiceJobs()
            while True:
                serviceJob = self.serviceManager.getServiceJobsToStart(0)
                # Stop trying to get jobs when function returns None
                if serviceJob is None:
                    break
                logger.debug('Launching service job: %s', serviceJob)
                self.issueServiceJob(serviceJob)

            # Get jobs whose services have started
            while True:
                jobGraph = self.serviceManager.getJobGraphWhoseServicesAreRunning(0)
                if jobGraph is None: # Stop trying to get jobs when function returns None
                    break
                logger.debug('Job: %s has established its services.', jobGraph.jobStoreID)
                jobGraph.services = []
                self.toilState.updatedJobs.add((jobGraph, 0))

            # Gather any new, updated jobGraph from the batch system
            updatedJobTuple = self.batchSystem.getUpdatedBatchJob(2)
            if updatedJobTuple is not None:
                jobID, result, wallTime = updatedJobTuple
                # easy, track different state
                try:
                    updatedJob = self.jobBatchSystemIDToIssuedJob[jobID]
                except KeyError:
                    logger.warn("A result seems to already have been processed "
                                "for job %s", jobID)
                else:
                    if result == 0:
                        cur_logger = (logger.debug if str(updatedJob.jobName).startswith(CWL_INTERNAL_JOBS)
                                      else logger.info)
                        cur_logger('Job ended successfully: %s', updatedJob)
                    else:
                        logger.warn('Job failed with exit value %i: %s',
                                    result, updatedJob)
                    self.processFinishedJob(jobID, result, wallTime=wallTime)

            else:
                # Process jobs that have gone awry

                #In the case that there is nothing happening
                #(no updated jobs to gather for 10 seconds)
                #check if there are any jobs that have run too long
                #(see self.reissueOverLongJobs) or which
                #have gone missing from the batch system (see self.reissueMissingJobs)
                if (time.time() - timeSinceJobsLastRescued >=
                    self.config.rescueJobsFrequency): #We only
                    #rescue jobs every N seconds, and when we have
                    #apparently exhausted the current jobGraph supply
                    self.reissueOverLongJobs()
                    logger.info("Reissued any over long jobs")

                    hasNoMissingJobs = self.reissueMissingJobs()
                    if hasNoMissingJobs:
                        timeSinceJobsLastRescued = time.time()
                    else:
                        timeSinceJobsLastRescued += 60 #This means we'll try again
                        #in a minute, providing things are quiet
                    logger.info("Rescued any (long) missing jobs")

            # Check on the associated threads and exit if a failure is detected
            self.statsAndLogging.check()
            self.serviceManager.check()
            # the cluster scaler object will only be instantiated if autoscaling is enabled
            if self.clusterScaler is not None:
                self.clusterScaler.check()

            # The exit criterion
            if len(self.toilState.updatedJobs) == 0 and self.getNumberOfJobsIssued() == 0 and self.serviceManager.jobsIssuedToServiceManager == 0:
                logger.info("No jobs left to run so exiting.")
                break

            # Check for deadlocks
            self.checkForDeadlocks()

        logger.info("Finished the main loop")

        # Consistency check the toil state
        assert self.toilState.updatedJobs == set()
        assert self.toilState.successorCounts == {}
        assert self.toilState.successorJobStoreIDToPredecessorJobs == {}
        assert self.toilState.serviceJobStoreIDToPredecessorJob == {}
        assert self.toilState.servicesIssued == {}
        # assert self.toilState.jobsToBeScheduledWithMultiplePredecessors # These are not properly emptied yet
        # assert self.toilState.hasFailedSuccessors == set() # These are not properly emptied yet

    def checkForDeadlocks(self):
        """
        Checks if the system is deadlocked running service jobs.
        """
        totalRunningJobs = len(self.batchSystem.getRunningBatchJobIDs())
        totalServicesIssued = self.serviceJobsIssued + self.preemptableServiceJobsIssued
        # If there are no updated jobs and at least some jobs running
        if totalServicesIssued >= totalRunningJobs and len(self.toilState.updatedJobs) == 0 and totalRunningJobs > 0:
            serviceJobs = [x for x in list(self.jobBatchSystemIDToIssuedJob.values()) if isinstance(x, ServiceJobNode)]
            runningServiceJobs = set([x for x in serviceJobs if self.serviceManager.isRunning(x)])
            assert len(runningServiceJobs) <= totalRunningJobs

            # If all the running jobs are active services then we have a potential deadlock
            if len(runningServiceJobs) == totalRunningJobs:
                # We wait self.config.deadlockWait seconds before declaring the system deadlocked
                if self.potentialDeadlockedJobs != runningServiceJobs:
                    self.potentialDeadlockedJobs = runningServiceJobs
                    self.potentialDeadlockTime = time.time()
                elif time.time() - self.potentialDeadlockTime >= self.config.deadlockWait:
                    raise DeadlockException("The system is service deadlocked - all %d running jobs are active services" % totalRunningJobs)
            else:
                # We have observed non-service jobs running, so reset the potential deadlock
                self.potentialDeadlockedJobs = set()
                self.potentialDeadlockTime = 0
        else:
            # We have observed non-service jobs running, so reset the potential deadlock
            self.potentialDeadlockedJobs = set()
            self.potentialDeadlockTime = 0


    def issueJob(self, jobNode):
        """
        Add a job to the queue of jobs
        """
        jobNode.command = ' '.join((resolveEntryPoint('_toil_worker'),
                                    self.jobStoreLocator, jobNode.jobStoreID))
        jobBatchSystemID = self.batchSystem.issueBatchJob(jobNode)
        self.jobBatchSystemIDToIssuedJob[jobBatchSystemID] = jobNode
        if jobNode.preemptable:
            # len(jobBatchSystemIDToIssuedJob) should always be greater than or equal to preemptableJobsIssued,
            # so increment this value after the job is added to the issuedJob dict
            self.preemptableJobsIssued += 1
        cur_logger = (logger.debug if jobNode.jobName.startswith(CWL_INTERNAL_JOBS)
                      else logger.info)
        cur_logger("Issued job %s with job batch system ID: "
                   "%s and cores: %s, disk: %s, and memory: %s",
                   jobNode, str(jobBatchSystemID), int(jobNode.cores),
                   bytes2human(jobNode.disk), bytes2human(jobNode.memory))

    def issueJobs(self, jobs):
        """
        Add a list of jobs, each represented as a jobNode object
        """
        for job in jobs:
            self.issueJob(job)

    def issueServiceJob(self, jobNode):
        """
        Issue a service job, putting it on a queue if the maximum number of service
        jobs to be scheduled has been reached.
        """
        if jobNode.preemptable:
            self.preemptableServiceJobsToBeIssued.append(jobNode)
        else:
            self.serviceJobsToBeIssued.append(jobNode)
        self.issueQueingServiceJobs()

    def issueQueingServiceJobs(self):
        """
        Issues any queuing service jobs up to the limit of the maximum allowed.
        """
        while len(self.serviceJobsToBeIssued) > 0 and self.serviceJobsIssued < self.config.maxServiceJobs:
            self.issueJob(self.serviceJobsToBeIssued.pop())
            self.serviceJobsIssued += 1
        while len(self.preemptableServiceJobsToBeIssued) > 0 and self.preemptableServiceJobsIssued < self.config.maxPreemptableServiceJobs:
            self.issueJob(self.preemptableServiceJobsToBeIssued.pop())
            self.preemptableServiceJobsIssued += 1

    def getNumberOfJobsIssued(self, preemptable=None):
        """
        Gets number of jobs that have been added by issueJob(s) and not
        removed by removeJob

        :param None or boolean preemptable: If none, return all types of jobs.
          If true, return just the number of preemptable jobs. If false, return
          just the number of non-preemptable jobs.
        """
        if preemptable is None:
            return len(self.jobBatchSystemIDToIssuedJob)
        elif preemptable:
            return self.preemptableJobsIssued
        else:
            assert len(self.jobBatchSystemIDToIssuedJob) >= self.preemptableJobsIssued
            return len(self.jobBatchSystemIDToIssuedJob) - self.preemptableJobsIssued

<<<<<<< HEAD
=======
    def getNumberAndAvgRuntimeOfCurrentlyRunningJobs(self):
        """
        Returns a tuple (x, y) where x is number of currently running jobs and y
        is the average number of seconds (as a float)
        the jobs have been running for.
        """
        runningJobs = self.batchSystem.getRunningBatchJobIDs()
        return len(runningJobs), 0 if len(runningJobs) == 0 else old_div(float(sum(runningJobs.values())),len(runningJobs))

>>>>>>> 170d946c
    def getJobStoreID(self, jobBatchSystemID):
        """
        Gets the job file associated the a given id
        """
        return self.jobBatchSystemIDToIssuedJob[jobBatchSystemID].jobStoreID

    def removeJob(self, jobBatchSystemID):
        """
        Removes a job from the system.
        """
        assert jobBatchSystemID in self.jobBatchSystemIDToIssuedJob
        jobNode = self.jobBatchSystemIDToIssuedJob[jobBatchSystemID]
        if jobNode.preemptable:
            # len(jobBatchSystemIDToIssuedJob) should always be greater than or equal to preemptableJobsIssued,
            # so decrement this value before removing the job from the issuedJob map
            assert self.preemptableJobsIssued > 0
            self.preemptableJobsIssued -= 1
        del self.jobBatchSystemIDToIssuedJob[jobBatchSystemID]
        # If service job
        if jobNode.jobStoreID in self.toilState.serviceJobStoreIDToPredecessorJob:
            # Decrement the number of services
            if jobNode.preemptable:
                self.preemptableServiceJobsIssued -= 1
            else:
                self.serviceJobsIssued -= 1

        return jobNode
    def getJobs(self, preemptable=None):
        jobs = self.jobBatchSystemIDToIssuedJob.values()
        if preemptable is not None:
            jobs = [job for job in jobs if job.preemptable == preemptable]
        return jobs

    def getJobIDs(self):
        """
        Gets the set of jobs currently issued.
        """
        return list(self.jobBatchSystemIDToIssuedJob.keys())

    def killJobs(self, jobsToKill):
        """
        Kills the given set of jobs and then sends them for processing
        """
        if len(jobsToKill) > 0:
            self.batchSystem.killBatchJobs(jobsToKill)
            for jobBatchSystemID in jobsToKill:
                self.processFinishedJob(jobBatchSystemID, 1)

    #Following functions handle error cases for when jobs have gone awry with the batch system.

    def reissueOverLongJobs(self):
        """
        Check each issued job - if it is running for longer than desirable
        issue a kill instruction.
        Wait for the job to die then we pass the job to processFinishedJob.
        """
        maxJobDuration = self.config.maxJobDuration
        jobsToKill = []
        if maxJobDuration < 10000000:  # We won't bother doing anything if the rescue
            # time is more than 16 weeks.
            runningJobs = self.batchSystem.getRunningBatchJobIDs()
            for jobBatchSystemID in list(runningJobs.keys()):
                if runningJobs[jobBatchSystemID] > maxJobDuration:
                    logger.warn("The job: %s has been running for: %s seconds, more than the "
                                "max job duration: %s, we'll kill it",
                                str(self.getJobStoreID(jobBatchSystemID)),
                                str(runningJobs[jobBatchSystemID]),
                                str(maxJobDuration))
                    jobsToKill.append(jobBatchSystemID)
            self.killJobs(jobsToKill)

    def reissueMissingJobs(self, killAfterNTimesMissing=3):
        """
        Check all the current job ids are in the list of currently running batch system jobs.
        If a job is missing, we mark it as so, if it is missing for a number of runs of
        this function (say 10).. then we try deleting the job (though its probably lost), we wait
        then we pass the job to processFinishedJob.
        """
        runningJobs = set(self.batchSystem.getIssuedBatchJobIDs())
        jobBatchSystemIDsSet = set(self.getJobIDs())
        #Clean up the reissueMissingJobs_missingHash hash, getting rid of jobs that have turned up
        missingJobIDsSet = set(self.reissueMissingJobs_missingHash.keys())
        for jobBatchSystemID in missingJobIDsSet.difference(jobBatchSystemIDsSet):
            self.reissueMissingJobs_missingHash.pop(jobBatchSystemID)
            logger.warn("Batch system id: %s is no longer missing", str(jobBatchSystemID))
        assert runningJobs.issubset(jobBatchSystemIDsSet) #Assert checks we have
        #no unexpected jobs running
        jobsToKill = []
        for jobBatchSystemID in set(jobBatchSystemIDsSet.difference(runningJobs)):
            jobStoreID = self.getJobStoreID(jobBatchSystemID)
            if jobBatchSystemID in self.reissueMissingJobs_missingHash:
                self.reissueMissingJobs_missingHash[jobBatchSystemID] += 1
            else:
                self.reissueMissingJobs_missingHash[jobBatchSystemID] = 1
            timesMissing = self.reissueMissingJobs_missingHash[jobBatchSystemID]
            logger.warn("Job store ID %s with batch system id %s is missing for the %i time",
                        jobStoreID, str(jobBatchSystemID), timesMissing)
            if timesMissing == killAfterNTimesMissing:
                self.reissueMissingJobs_missingHash.pop(jobBatchSystemID)
                jobsToKill.append(jobBatchSystemID)
        self.killJobs(jobsToKill)
        return len( self.reissueMissingJobs_missingHash ) == 0 #We use this to inform
        #if there are missing jobs

    def processFinishedJob(self, batchSystemID, resultStatus, wallTime=None):
        """
        Function reads a processed jobGraph file and updates it state.
        """
        def processRemovedJob(issuedJob):
            if resultStatus != 0:
                logger.warn("Despite the batch system claiming failure the "
                            "job %s seems to have finished and been removed", issuedJob)
            self._updatePredecessorStatus(issuedJob.jobStoreID)
        jobNode = self.removeJob(batchSystemID)
        jobStoreID = jobNode.jobStoreID
        if wallTime is not None and self.clusterScaler is not None:
            self.clusterScaler.addCompletedJob(jobNode, wallTime)
        if self.jobStore.exists(jobStoreID):
            logger.debug("Job %s continues to exist (i.e. has more to do)", jobNode)
            try:
                jobGraph = self.jobStore.load(jobStoreID)
            except NoSuchJobException:
                # Avoid importing AWSJobStore as the corresponding extra might be missing
                if self.jobStore.__class__.__name__ == 'AWSJobStore':
                    # We have a ghost job - the job has been deleted but a stale read from
                    # SDB gave us a false positive when we checked for its existence.
                    # Process the job from here as any other job removed from the job store.
                    # This is a temporary work around until https://github.com/BD2KGenomics/toil/issues/1091
                    # is completed
                    logger.warn('Got a stale read from SDB for job %s', jobNode)
                    processRemovedJob(jobNode)
                    return
                else:
                    raise
            if jobGraph.logJobStoreFileID is not None:
                with jobGraph.getLogFileHandle( self.jobStore ) as logFileStream:
                    # more memory efficient than read().striplines() while leaving off the
                    # trailing \n left when using readlines()
                    # http://stackoverflow.com/a/15233739
                    StatsAndLogging.logWithFormatting(jobStoreID, logFileStream, method=logger.warn,
                                                      message='The job seems to have left a log file, indicating failure: %s' % jobGraph)
                if self.config.writeLogs or self.config.writeLogsGzip:
                    with jobGraph.getLogFileHandle(self.jobStore) as logFileStream:
                        StatsAndLogging.writeLogFiles(jobGraph.chainedJobs, logFileStream, self.config)
            if resultStatus != 0:
                # If the batch system returned a non-zero exit code then the worker
                # is assumed not to have captured the failure of the job, so we
                # reduce the retry count here.
                if jobGraph.logJobStoreFileID is None:
                    logger.warn("No log file is present, despite job failing: %s", jobNode)
                jobGraph.setupJobAfterFailure(self.config)
                self.jobStore.update(jobGraph)
            elif jobStoreID in self.toilState.hasFailedSuccessors:
                # If the job has completed okay, we can remove it from the list of jobs with failed successors
                self.toilState.hasFailedSuccessors.remove(jobStoreID)

            self.toilState.updatedJobs.add((jobGraph, resultStatus)) #Now we know the
            #jobGraph is done we can add it to the list of updated jobGraph files
            logger.debug("Added job: %s to active jobs", jobGraph)
        else:  #The jobGraph is done
            processRemovedJob(jobNode)

    @staticmethod
    def getSuccessors(jobGraph, alreadySeenSuccessors, jobStore):
        """
        Gets successors of the given job by walking the job graph recursively.
        Any successor in alreadySeenSuccessors is ignored and not traversed.
        Returns the set of found successors. This set is added to alreadySeenSuccessors.
        """
        successors = set()

        def successorRecursion(jobGraph):
            # For lists of successors
            for successorList in jobGraph.stack:

                # For each successor in list of successors
                for successorJobNode in successorList:

                    # Id of the successor
                    successorJobStoreID = successorJobNode.jobStoreID

                    # If successor not already visited
                    if successorJobStoreID not in alreadySeenSuccessors:

                        # Add to set of successors
                        successors.add(successorJobStoreID)
                        alreadySeenSuccessors.add(successorJobStoreID)

                        # Recurse if job exists
                        # (job may not exist if already completed)
                        if jobStore.exists(successorJobStoreID):
                            successorRecursion(jobStore.load(successorJobStoreID))

        successorRecursion(jobGraph) # Recurse from jobGraph

        return successors

    def processTotallyFailedJob(self, jobGraph):
        """
        Processes a totally failed job.
        """
        # Mark job as a totally failed job
        self.toilState.totalFailedJobs.add(JobNode.fromJobGraph(jobGraph))

        if jobGraph.jobStoreID in self.toilState.serviceJobStoreIDToPredecessorJob: # Is
            # a service job
            logger.debug("Service job is being processed as a totally failed job: %s", jobGraph)

            predecesssorJobGraph = self.toilState.serviceJobStoreIDToPredecessorJob[jobGraph.jobStoreID]

            # This removes the service job as a service of the predecessor
            # and potentially makes the predecessor active
            self._updatePredecessorStatus(jobGraph.jobStoreID)

            # Remove the start flag, if it still exists. This indicates
            # to the service manager that the job has "started", this prevents
            # the service manager from deadlocking while waiting
            self.jobStore.deleteFile(jobGraph.startJobStoreID)

            # Signal to any other services in the group that they should
            # terminate. We do this to prevent other services in the set
            # of services from deadlocking waiting for this service to start properly
            if predecesssorJobGraph.jobStoreID in self.toilState.servicesIssued:
                self.serviceManager.killServices(self.toilState.servicesIssued[predecesssorJobGraph.jobStoreID], error=True)
                logger.debug("Job: %s is instructing all the services of its parent job to quit", jobGraph)

            self.toilState.hasFailedSuccessors.add(predecesssorJobGraph.jobStoreID) # This ensures that the
            # job will not attempt to run any of it's successors on the stack
        else:
            # Is a non-service job
            assert jobGraph.jobStoreID not in self.toilState.servicesIssued

            # Traverse failed job's successor graph and get the jobStoreID of new successors.
            # Any successor already in toilState.failedSuccessors will not be traversed
            # All successors traversed will be added to toilState.failedSuccessors and returned
            # as a set (unseenSuccessors).
            unseenSuccessors = self.getSuccessors(jobGraph, self.toilState.failedSuccessors,
                                                  self.jobStore)
            logger.debug("Found new failed successors: %s of job: %s", " ".join(
                         unseenSuccessors), jobGraph)

            # For each newly found successor
            for successorJobStoreID in unseenSuccessors:

                # If the successor is a successor of other jobs that have already tried to schedule it
                if successorJobStoreID in self.toilState.successorJobStoreIDToPredecessorJobs:

                    # For each such predecessor job
                    # (we remove the successor from toilState.successorJobStoreIDToPredecessorJobs to avoid doing
                    # this multiple times for each failed predecessor)
                    for predecessorJob in self.toilState.successorJobStoreIDToPredecessorJobs.pop(successorJobStoreID):

                        # Reduce the predecessor job's successor count.
                        self.toilState.successorCounts[predecessorJob.jobStoreID] -= 1

                        # Indicate that it has failed jobs.
                        self.toilState.hasFailedSuccessors.add(predecessorJob.jobStoreID)
                        logger.debug("Marking job: %s as having failed successors (found by "
                                     "reading successors failed job)", predecessorJob)

                        # If the predecessor has no remaining successors, add to list of active jobs
                        assert self.toilState.successorCounts[predecessorJob.jobStoreID] >= 0
                        if self.toilState.successorCounts[predecessorJob.jobStoreID] == 0:
                            self.toilState.updatedJobs.add((predecessorJob, 0))

                            # Remove the predecessor job from the set of jobs with successors.
                            self.toilState.successorCounts.pop(predecessorJob.jobStoreID)

            # If the job has predecessor(s)
            if jobGraph.jobStoreID in self.toilState.successorJobStoreIDToPredecessorJobs:

                # For each predecessor of the job
                for predecessorJobGraph in self.toilState.successorJobStoreIDToPredecessorJobs[jobGraph.jobStoreID]:

                    # Mark the predecessor as failed
                    self.toilState.hasFailedSuccessors.add(predecessorJobGraph.jobStoreID)
                    logger.debug("Totally failed job: %s is marking direct predecessor: %s "
                                 "as having failed jobs", jobGraph, predecessorJobGraph)

                self._updatePredecessorStatus(jobGraph.jobStoreID)

    def _updatePredecessorStatus(self, jobStoreID):
        """
        Update status of predecessors for finished successor job.
        """
        if jobStoreID in self.toilState.serviceJobStoreIDToPredecessorJob:
            # Is a service job
            predecessorJob = self.toilState.serviceJobStoreIDToPredecessorJob.pop(jobStoreID)
            self.toilState.servicesIssued[predecessorJob.jobStoreID].pop(jobStoreID)
            if len(self.toilState.servicesIssued[predecessorJob.jobStoreID]) == 0: # Predecessor job has
                # all its services terminated
                self.toilState.servicesIssued.pop(predecessorJob.jobStoreID) # The job has no running services
                self.toilState.updatedJobs.add((predecessorJob, 0)) # Now we know
                # the job is done we can add it to the list of updated job files
                logger.debug("Job %s services have completed or totally failed, adding to updated jobs", predecessorJob)

        elif jobStoreID not in self.toilState.successorJobStoreIDToPredecessorJobs:
            #We have reach the root job
            assert len(self.toilState.updatedJobs) == 0
            assert len(self.toilState.successorJobStoreIDToPredecessorJobs) == 0
            assert len(self.toilState.successorCounts) == 0
            logger.debug("Reached root job %s so no predecessors to clean up" % jobStoreID)

        else:
            # Is a non-root, non-service job
            logger.debug("Cleaning the predecessors of %s" % jobStoreID)

            # For each predecessor
            for predecessorJob in self.toilState.successorJobStoreIDToPredecessorJobs.pop(jobStoreID):

                # Reduce the predecessor's number of successors by one to indicate the
                # completion of the jobStoreID job
                self.toilState.successorCounts[predecessorJob.jobStoreID] -= 1

                # If the predecessor job is done and all the successors are complete
                if self.toilState.successorCounts[predecessorJob.jobStoreID] == 0:

                    # Remove it from the set of jobs with active successors
                    self.toilState.successorCounts.pop(predecessorJob.jobStoreID)

                    if predecessorJob.jobStoreID not in self.toilState.hasFailedSuccessors:
                        # Pop stack at this point, as we can get rid of its successors
                        predecessorJob.stack.pop()

                    # Now we know the job is done we can add it to the list of updated job files
                    assert predecessorJob not in self.toilState.updatedJobs
                    self.toilState.updatedJobs.add((predecessorJob, 0))

                    logger.debug('Job %s has all its non-service successors completed or totally '
                                 'failed', predecessorJob)<|MERGE_RESOLUTION|>--- conflicted
+++ resolved
@@ -593,18 +593,7 @@
             assert len(self.jobBatchSystemIDToIssuedJob) >= self.preemptableJobsIssued
             return len(self.jobBatchSystemIDToIssuedJob) - self.preemptableJobsIssued
 
-<<<<<<< HEAD
-=======
-    def getNumberAndAvgRuntimeOfCurrentlyRunningJobs(self):
-        """
-        Returns a tuple (x, y) where x is number of currently running jobs and y
-        is the average number of seconds (as a float)
-        the jobs have been running for.
-        """
-        runningJobs = self.batchSystem.getRunningBatchJobIDs()
-        return len(runningJobs), 0 if len(runningJobs) == 0 else old_div(float(sum(runningJobs.values())),len(runningJobs))
-
->>>>>>> 170d946c
+
     def getJobStoreID(self, jobBatchSystemID):
         """
         Gets the job file associated the a given id
